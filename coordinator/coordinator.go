package coordinator

import (
	"context"
	"errors"
	"slices"
	"time"

	"github.com/anyproto/any-sync/accountservice"
	"github.com/anyproto/any-sync/acl"
	"github.com/anyproto/any-sync/app"
	"github.com/anyproto/any-sync/app/logger"
	"github.com/anyproto/any-sync/commonspace/object/accountdata"
	"github.com/anyproto/any-sync/commonspace/object/acl/list"
	"github.com/anyproto/any-sync/commonspace/spacepayloads"
	"github.com/anyproto/any-sync/commonspace/spacesyncproto"
	"github.com/anyproto/any-sync/consensus/consensusproto"
	"github.com/anyproto/any-sync/coordinator/coordinatorproto"
	"github.com/anyproto/any-sync/metric"
	"github.com/anyproto/any-sync/net/peer"
	"github.com/anyproto/any-sync/net/pool"
	"github.com/anyproto/any-sync/net/rpc/server"
	"github.com/anyproto/any-sync/nodeconf"
	"github.com/anyproto/any-sync/util/crypto"
	"go.uber.org/zap"
	"storj.io/drpc"

	"github.com/anyproto/any-sync-coordinator/accountlimit"
	"github.com/anyproto/any-sync-coordinator/acleventlog"
	"github.com/anyproto/any-sync-coordinator/config"
	"github.com/anyproto/any-sync-coordinator/coordinatorlog"
	"github.com/anyproto/any-sync-coordinator/deletionlog"
	"github.com/anyproto/any-sync-coordinator/inbox"
	"github.com/anyproto/any-sync-coordinator/spacestatus"
	"github.com/anyproto/any-sync-coordinator/subscribe"
)

var (
	spaceReceiptValidPeriod = time.Hour * 6
)

const (
	defaultFileLimit      uint64 = 1 << 30               // 1 GiB
	oldUsersFileLimit            = defaultFileLimit * 10 // 10 Gb
	nightlyUsersFileLimit        = defaultFileLimit * 50 // 10 Gb
)

const CName = "coordinator.coordinator"

var log = logger.NewNamed(CName)

var ErrIncorrectAccountSignature = errors.New("incorrect account signature")

func New() Coordinator {
	return new(coordinator)
}

type Coordinator interface {
	app.Component
}

type coordinator struct {
	account        *accountdata.AccountKeys
	nodeConf       nodeconf.Service
	spaceStatus    spacestatus.SpaceStatus
	coordinatorLog coordinatorlog.CoordinatorLog
	aclEventLog    acleventlog.AclEventLog
	deletionPeriod time.Duration
	metric         metric.Metric
	deletionLog    deletionlog.DeletionLog
	accountLimit   accountlimit.AccountLimit
	acl            acl.AclService
<<<<<<< HEAD
	inbox          inbox.InboxService
	subscribe      subscribe.SubscribeService

	drpcHandler *rpcHandler
=======
	drpcHandler    *rpcHandler
	pool           pool.Service
>>>>>>> 169ca1db
}

func (c *coordinator) Init(a *app.App) (err error) {
	c.nodeConf = a.MustComponent(nodeconf.CName).(nodeconf.Service)
	delDays := a.MustComponent(config.CName).(*config.Config).SpaceStatus.DeletionPeriodDays
	c.deletionPeriod = time.Duration(delDays*24) * time.Hour
	c.drpcHandler = &rpcHandler{c: c}
	c.account = a.MustComponent(accountservice.CName).(accountservice.Service).Account()
	c.spaceStatus = a.MustComponent(spacestatus.CName).(spacestatus.SpaceStatus)
	c.coordinatorLog = a.MustComponent(coordinatorlog.CName).(coordinatorlog.CoordinatorLog)
	c.metric = a.MustComponent(metric.CName).(metric.Metric)
	c.subscribe = a.MustComponent(subscribe.CName).(subscribe.SubscribeService)
	c.deletionLog = app.MustComponent[deletionlog.DeletionLog](a)
	c.acl = app.MustComponent[acl.AclService](a)
	c.inbox = app.MustComponent[inbox.InboxService](a)
	c.accountLimit = app.MustComponent[accountlimit.AccountLimit](a)
	c.aclEventLog = app.MustComponent[acleventlog.AclEventLog](a)
	c.pool = a.MustComponent(pool.CName).(pool.Service)
	return coordinatorproto.DRPCRegisterCoordinator(a.MustComponent(server.CName).(drpc.Mux), c.drpcHandler)
}

func (c *coordinator) Name() (name string) {
	return CName
}

func (c *coordinator) StatusCheck(ctx context.Context, spaceId string) (status spacestatus.StatusEntry, err error) {
	defer func() {
		log.Debug("finished checking status", zap.Error(err), zap.String("spaceId", spaceId), zap.Error(err))
	}()
	status, err = c.spaceStatus.Status(ctx, spaceId)
	return
}

func (c *coordinator) AccountDelete(ctx context.Context, payload []byte, payloadId string) (toBeDeleted int64, err error) {
	accountPubKey, err := peer.CtxPubKey(ctx)
	if err != nil {
		return
	}
	peerId, err := peer.CtxPeerId(ctx)
	if err != nil {
		return
	}
	return c.spaceStatus.AccountDelete(ctx, spacestatus.AccountDeletion{
		DeletionPayload:   payload,
		DeletionPayloadId: payloadId,
		AccountInfo: spacestatus.AccountInfo{
			Identity:  accountPubKey,
			PeerId:    peerId,
			NetworkId: c.nodeConf.Configuration().NetworkId,
		},
	})
}

func (c *coordinator) AccountRevertDeletion(ctx context.Context) (err error) {
	accountPubKey, err := peer.CtxPubKey(ctx)
	if err != nil {
		return
	}
	peerId, err := peer.CtxPeerId(ctx)
	if err != nil {
		return
	}
	return c.spaceStatus.AccountRevertDeletion(ctx, spacestatus.AccountInfo{
		Identity:  accountPubKey,
		PeerId:    peerId,
		NetworkId: c.nodeConf.Configuration().NetworkId,
	})
}

func (c *coordinator) SpaceDelete(ctx context.Context, spaceId string, deletionDurationSecs int64, payload []byte, payloadId string) (toBeDeleted int64, err error) {
	accountPubKey, err := peer.CtxPubKey(ctx)
	if err != nil {
		return
	}
	peerId, err := peer.CtxPeerId(ctx)
	if err != nil {
		return
	}
	return c.spaceStatus.SpaceDelete(ctx, spacestatus.SpaceDeletion{
		DeletionPayload:   payload,
		DeletionPayloadId: payloadId,
		SpaceId:           spaceId,
		DeletionPeriod:    time.Duration(deletionDurationSecs) * time.Second,
		AccountInfo: spacestatus.AccountInfo{
			Identity:  accountPubKey,
			PeerId:    peerId,
			NetworkId: c.nodeConf.Configuration().NetworkId,
		},
	})
}

// StatusChange is deprecated use only for backwards compatibility
func (c *coordinator) StatusChange(ctx context.Context, spaceId string, deletionPeriod time.Duration, payloadType coordinatorproto.DeletionPayloadType, payload []byte, payloadId string) (entry spacestatus.StatusEntry, err error) {
	defer func() {
		log.Debug("finished changing status", zap.Error(err), zap.String("spaceId", spaceId), zap.Bool("isDelete", payload != nil))
	}()
	accountPubKey, err := peer.CtxPubKey(ctx)
	if err != nil {
		return
	}
	peerId, err := peer.CtxPeerId(ctx)
	if err != nil {
		return
	}
	status := spacestatus.SpaceStatusCreated
	if payload != nil {
		status = spacestatus.SpaceStatusDeletionPending
	}
	return c.spaceStatus.ChangeStatus(ctx, spacestatus.StatusChange{
		DeletionPayloadType: payloadType,
		DeletionPayload:     payload,
		DeletionPayloadId:   payloadId,
		Identity:            accountPubKey,
		Status:              status,
		PeerId:              peerId,
		SpaceId:             spaceId,
		NetworkId:           c.nodeConf.Configuration().NetworkId,
	})
}

func (c *coordinator) SpaceSign(ctx context.Context, spaceId string, spaceHeader, oldIdentity, signature []byte, force bool) (signedReceipt *coordinatorproto.SpaceReceiptWithSignature, err error) {
	// TODO: Think about how to make it more evident that account.SignKey is actually a network key
	//  on a coordinator level
	networkKey := c.account.SignKey
	accountPubKey, err := peer.CtxPubKey(ctx)
	if err != nil {
		return
	}
	peerId, err := peer.CtxPeerId(ctx)
	if err != nil {
		return
	}
	oldPubKey, err := crypto.UnmarshalEd25519PublicKeyProto(oldIdentity)
	if err != nil {
		return
	}
	err = c.verifyOldAccount(accountPubKey, oldPubKey, signature)
	if err != nil {
		return
	}
	_, err = spacepayloads.ValidateSpaceHeader(&spacesyncproto.RawSpaceHeaderWithId{RawHeader: spaceHeader, Id: spaceId}, accountPubKey, nil, nil)
	if err != nil {
		return
	}
	spaceType, err := spacestatus.VerifySpaceHeader(accountPubKey, spaceHeader)
	if err != nil {
		return
	}
	err = c.spaceStatus.NewStatus(ctx, spaceId, accountPubKey, oldPubKey, spaceType, force)
	if err != nil {
		return
	}
	signedReceipt, err = coordinatorproto.PrepareSpaceReceipt(spaceId, peerId, spaceReceiptValidPeriod, accountPubKey, networkKey)
	if err != nil {
		return
	}
	c.addCoordinatorLog(ctx, spaceId, peerId, accountPubKey, signedReceipt)
	return
}

func (c *coordinator) verifyOldAccount(newAccountKey, oldAccountKey crypto.PubKey, signature []byte) (err error) {
	rawPub, err := newAccountKey.Raw()
	if err != nil {
		return
	}
	verify, err := oldAccountKey.Verify(rawPub, signature)
	if err != nil {
		return
	}
	if !verify {
		return ErrIncorrectAccountSignature
	}
	return
}

func (c *coordinator) addCoordinatorLog(ctx context.Context, spaceId, peerId string, accountPubKey crypto.PubKey, signedReceipt *coordinatorproto.SpaceReceiptWithSignature) {
	var err error
	defer func() {
		if err != nil {
			log.Debug("failed to add space receipt log entry", zap.Error(err))
		}
	}()
	marshalledReceipt, err := signedReceipt.MarshalVT()
	if err != nil {
		return
	}
	err = c.coordinatorLog.SpaceReceipt(ctx, coordinatorlog.SpaceReceiptEntry{
		SignedSpaceReceipt: marshalledReceipt,
		SpaceId:            spaceId,
		PeerId:             peerId,
		Identity:           accountPubKey.Account(),
	})
	if err != nil {
		return
	}

	// add to event log too
	err = c.aclEventLog.AddLog(ctx, acleventlog.AclEventLogEntry{
		SpaceId:   spaceId,
		PeerId:    peerId,
		Owner:     accountPubKey.Account(),
		Timestamp: time.Now().Unix(),
		EntryType: acleventlog.EntryTypeSpaceReceipt,
	})
}

func (c *coordinator) AccountLimitsSet(ctx context.Context, req *coordinatorproto.AccountLimitsSetRequest) (err error) {
	peerId, err := peer.CtxPeerId(ctx)
	if err != nil {
		return
	}
	if !slices.Contains(c.nodeConf.NodeTypes(peerId), nodeconf.NodeTypePaymentProcessingNode) {
		return coordinatorproto.ErrForbidden
	}
	return c.accountLimit.SetLimits(ctx, accountlimit.Limits{
		Identity:          req.Identity,
		Reason:            req.Reason,
		FileStorageBytes:  req.FileStorageLimitBytes,
		SpaceMembersRead:  req.SpaceMembersRead,
		SpaceMembersWrite: req.SpaceMembersWrite,
		SharedSpacesLimit: req.SharedSpacesLimit,
	})
}

func (c *coordinator) AclAddRecord(ctx context.Context, spaceId string, payload []byte) (result *consensusproto.RawRecordWithId, err error) {
	peerId, err := peer.CtxPeerId(ctx)
	if err != nil {
		return nil, err
	}

	rec := &consensusproto.RawRecord{}
	err = rec.UnmarshalVT(payload)
	if err != nil {
		return
	}

	statusEntry, err := c.spaceStatus.Status(ctx, spaceId)
	if err != nil {
		return
	}

	if statusEntry.Status != spacestatus.SpaceStatusCreated {
		err = coordinatorproto.ErrSpaceIsDeleted
		return
	}

	if !statusEntry.IsShareable {
		err = coordinatorproto.ErrSpaceNotShareable
		return
	}

	limits, err := c.accountLimit.GetLimitsBySpace(ctx, spaceId)
	if err != nil {
		return nil, err
	}

	rawRecordWithId, err := c.acl.AddRecord(ctx, spaceId, rec, acl.Limits{
		ReadMembers:  limits.SpaceMembersRead,
		WriteMembers: limits.SpaceMembersWrite,
	})
	if err != nil {
		if errors.Is(err, acl.ErrLimitExceed) {
			err = coordinatorproto.ErrSpaceLimitReached
		}
		return
	}

	log.Debug("ACL change ID:", zap.String("rawRecordWithId.Id", rawRecordWithId.Id))

	err = c.aclEventLog.AddLog(ctx, acleventlog.AclEventLogEntry{
		SpaceId:     spaceId,
		PeerId:      peerId,
		Owner:       statusEntry.Identity,
		Timestamp:   time.Now().Unix(),
		EntryType:   acleventlog.EntryTypeSpaceAclAddRecord,
		AclChangeId: rawRecordWithId.Id,
	})
	if err != nil {
		return
	}

	ownerPubKey, err := c.acl.OwnerPubKey(ctx, spaceId)
	if err != nil {
		return
	}
	if ownerPubKey.Account() != statusEntry.Identity {
		if err = c.spaceStatus.ChangeOwner(ctx, spaceId, ownerPubKey.Account()); err != nil {
			return
		}
	}

	return rawRecordWithId, nil
}

func (c *coordinator) AclGetRecords(ctx context.Context, spaceId, aclHead string) (result []*consensusproto.RawRecordWithId, err error) {
	statusEntry, err := c.spaceStatus.Status(ctx, spaceId)
	if err != nil {
		return
	}

	if statusEntry.Status != spacestatus.SpaceStatusCreated {
		err = coordinatorproto.ErrSpaceIsDeleted
		return
	}

	return c.acl.RecordsAfter(ctx, spaceId, aclHead)
}

func (c *coordinator) MakeSpaceShareable(ctx context.Context, spaceId string) (err error) {
	pubKey, err := peer.CtxPubKey(ctx)
	if err != nil {
		return coordinatorproto.ErrForbidden
	}
	peerId, err := peer.CtxPeerId(ctx)
	if err != nil {
		return
	}
	statusEntry, err := c.spaceStatus.Status(ctx, spaceId)
	if err != nil {
		return
	}
	if statusEntry.Identity != pubKey.Account() {
		return coordinatorproto.ErrForbidden
	}
	if statusEntry.IsShareable {
		return nil
	}

	limits, err := c.accountLimit.GetLimitsBySpace(ctx, spaceId)
	if err != nil {
		return err
	}

	err = c.spaceStatus.MakeShareable(ctx, spaceId, statusEntry.Type, limits.SharedSpacesLimit)
	if err != nil {
		return
	}

	return c.aclEventLog.AddLog(ctx, acleventlog.AclEventLogEntry{
		SpaceId:   spaceId,
		PeerId:    peerId,
		Owner:     statusEntry.Identity,
		Timestamp: time.Now().Unix(),
		EntryType: acleventlog.EntryTypeSpaceShared,
	})
}

func (c *coordinator) MakeSpaceUnshareable(ctx context.Context, spaceId, aclHead string) (err error) {
	pubKey, err := peer.CtxPubKey(ctx)
	if err != nil {
		return coordinatorproto.ErrForbidden
	}
	peerId, err := peer.CtxPeerId(ctx)
	if err != nil {
		return
	}
	statusEntry, err := c.spaceStatus.Status(ctx, spaceId)
	if err != nil {
		return
	}
	if statusEntry.Identity != pubKey.Account() {
		return coordinatorproto.ErrForbidden
	}
	if !statusEntry.IsShareable {
		return nil
	}

	hasRecord, err := c.acl.HasRecord(ctx, spaceId, aclHead)
	if err != nil {
		return err
	}
	if !hasRecord {
		return coordinatorproto.ErrAclHeadIsMissing
	}

	if err = c.acl.ReadState(ctx, spaceId, func(s *list.AclState) error {
		if !s.IsEmpty() {
			return coordinatorproto.ErrAclNonEmpty
		}
		return nil
	}); err != nil {
		return
	}

	err = c.spaceStatus.MakeUnshareable(ctx, spaceId)
	if err != nil {
		return
	}

	return c.aclEventLog.AddLog(ctx, acleventlog.AclEventLogEntry{
		SpaceId:   spaceId,
		PeerId:    peerId,
		Owner:     statusEntry.Identity,
		Timestamp: time.Now().Unix(),
		EntryType: acleventlog.EntryTypeSpaceUnshared,
	})
}

func (c *coordinator) InboxAddMessage(ctx context.Context, message *inbox.InboxMessage) (err error) {
	err = c.inbox.InboxAddMessage(ctx, message)
	return
}

func (c *coordinator) AddStream(eventType coordinatorproto.NotifyEventType, accountId, peerId string, stream coordinatorproto.DRPCCoordinator_NotifySubscribeStream) error {
	return c.subscribe.AddStream(eventType, accountId, peerId, stream)
}<|MERGE_RESOLUTION|>--- conflicted
+++ resolved
@@ -70,15 +70,10 @@
 	deletionLog    deletionlog.DeletionLog
 	accountLimit   accountlimit.AccountLimit
 	acl            acl.AclService
-<<<<<<< HEAD
 	inbox          inbox.InboxService
 	subscribe      subscribe.SubscribeService
-
-	drpcHandler *rpcHandler
-=======
 	drpcHandler    *rpcHandler
 	pool           pool.Service
->>>>>>> 169ca1db
 }
 
 func (c *coordinator) Init(a *app.App) (err error) {
