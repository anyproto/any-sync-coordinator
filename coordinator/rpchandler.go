--- conflicted
+++ resolved
@@ -461,7 +461,6 @@
 	return
 }
 
-<<<<<<< HEAD
 func (r *rpcHandler) InboxFetch(ctx context.Context, in *coordinatorproto.InboxFetchRequest) (*coordinatorproto.InboxFetchResponse, error) {
 	fetchResult, err := r.c.inbox.InboxFetch(ctx, in.Offset)
 	if err != nil {
@@ -510,7 +509,8 @@
 
 	response = &coordinatorproto.InboxAddMessageResponse{}
 	return
-=======
+}
+
 func (r *rpcHandler) AclUploadInvite(ctx context.Context, req *coordinatorproto.AclUploadInviteRequest) (resp *coordinatorproto.AclUploadInviteResponse, err error) {
 	st := time.Now()
 	defer func() {
@@ -542,5 +542,4 @@
 		return
 	}
 	return &coordinatorproto.AclUploadInviteResponse{}, nil
->>>>>>> 169ca1db
 }