--- conflicted
+++ resolved
@@ -8,12 +8,8 @@
 	github.com/gogo/protobuf v1.3.2
 	github.com/prometheus/client_golang v1.17.0
 	github.com/stretchr/testify v1.8.4
-<<<<<<< HEAD
-	go.mongodb.org/mongo-driver v1.12.1
+	go.mongodb.org/mongo-driver v1.14.0
 	go.uber.org/atomic v1.11.0
-=======
-	go.mongodb.org/mongo-driver v1.14.0
->>>>>>> f1c7b29f
 	go.uber.org/mock v0.4.0
 	go.uber.org/zap v1.26.0
 	gopkg.in/yaml.v3 v3.0.1
@@ -82,13 +78,8 @@
 	github.com/zeebo/blake3 v0.2.3 // indirect
 	github.com/zeebo/errs v1.3.0 // indirect
 	go.uber.org/multierr v1.11.0 // indirect
-<<<<<<< HEAD
 	golang.org/x/crypto v0.19.0 // indirect
 	golang.org/x/exp v0.0.0-20240205201215-2c58cdc269a3 // indirect
-=======
-	golang.org/x/crypto v0.17.0 // indirect
-	golang.org/x/exp v0.0.0-20231006140011-7918f672742d // indirect
->>>>>>> f1c7b29f
 	golang.org/x/image v0.14.0 // indirect
 	golang.org/x/mod v0.15.0 // indirect
 	golang.org/x/net v0.21.0 // indirect
